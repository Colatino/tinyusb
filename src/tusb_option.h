--- conflicted
+++ resolved
@@ -127,16 +127,13 @@
 // GigaDevice
 #define OPT_MCU_GD32VF103        1600 ///< GigaDevice GD32VF103
 
-<<<<<<< HEAD
+// Broadcom
+#define OPT_MCU_BCM2711          1700 ///< Broadcom BCM2711
 
 // Helper to check if configured MCU is one of listed
 // Apply _TU_CHECK_MCU with || as separator to list of input
 #define _TU_CHECK_MCU(_m)   (CFG_TUSB_MCU == _m)
 #define TU_CHECK_MCU(...)   (TU_ARGS_APPLY(_TU_CHECK_MCU, ||, __VA_ARGS__))
-=======
-// Broadcom
-#define OPT_MCU_BCM2711          1700 ///< Broadcom BCM2711
->>>>>>> 2ef20000
 
 //--------------------------------------------------------------------+
 // Supported OS
