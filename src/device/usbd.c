--- conflicted
+++ resolved
@@ -48,9 +48,6 @@
 // Invalid driver ID in itf2drv[] ep2drv[][] mapping
 enum { DRVID_INVALID = 0xFFu };
 
-TU_PACK_STRUCT_BEGIN  // Start of definition of packed structs (used by the CCRX toolchain)
-
-TU_BIT_FIELD_ORDER_BEGIN
 typedef struct
 {
   struct TU_ATTR_PACKED
@@ -80,9 +77,6 @@
   }ep_status[CFG_TUD_ENDPPOINT_MAX][2];
 
 }usbd_device_t;
-TU_BIT_FIELD_ORDER_END
-
-TU_PACK_STRUCT_END  // End of definition of packed structs (used by the CCRX toolchain)
 
 static usbd_device_t _usbd_dev;
 
@@ -957,7 +951,7 @@
       // requested by host if USB > 2.0 ( i.e 2.1 or 3.x )
       if (!tud_descriptor_bos_cb) return false;
 
-      tusb_desc_bos_t const* desc_bos = (tusb_desc_bos_t const*)tud_descriptor_bos_cb();
+      tusb_desc_bos_t const* desc_bos = (tusb_desc_bos_t const*) tud_descriptor_bos_cb();
 
       uint16_t total_len;
       // Use offsetof to avoid pointer to the odd/misaligned address
@@ -1001,7 +995,7 @@
       // Host sends this request to ask why our device with USB BCD from 2.0
       // but is running at Full/Low Speed. If not highspeed capable stall this request,
       // otherwise return the descriptor that could work in highspeed mode
-      if (tud_descriptor_device_qualifier_cb)
+      if ( tud_descriptor_device_qualifier_cb )
       {
         uint8_t const* desc_qualifier = tud_descriptor_device_qualifier_cb();
         TU_ASSERT(desc_qualifier);
@@ -1156,12 +1150,8 @@
 
 bool usbd_edpt_open(uint8_t rhport, tusb_desc_endpoint_t const * desc_ep)
 {
-<<<<<<< HEAD
-  TU_LOG2("  Open EP %02X with Size = %u\r\n", desc_ep->bEndpointAddress, desc_ep->wMaxPacketSize.size);
+  TU_LOG2("  Open EP %02X with Size = %u\r\n", desc_ep->bEndpointAddress, tu_le16toh(desc_ep->wMaxPacketSize.size));
   TU_ASSERT(tu_edpt_number(desc_ep->bEndpointAddress) < DCD_ATTR_ENDPOINT_MAX);
-=======
-  TU_LOG2("  Open EP %02X with Size = %u\r\n", desc_ep->bEndpointAddress, tu_le16toh(desc_ep->wMaxPacketSize.size));
->>>>>>> 4c0cce4b
 
   switch (desc_ep->bmAttributes.xfer)
   {
